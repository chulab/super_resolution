from setuptools import find_packages
from setuptools import setup

REQUIRED_PACKAGES = [
    'matplotlib >= 3',
<<<<<<< HEAD
    'tensor2tensor'
=======
    'matplotlib-scalebar',
>>>>>>> 5e1b8970
]

setup(
    name='trainer',
    version='0.0.1',
    install_requires=REQUIRED_PACKAGES,
    packages=find_packages(),
    include_package_data=True,
    description=''
)<|MERGE_RESOLUTION|>--- conflicted
+++ resolved
@@ -3,11 +3,8 @@
 
 REQUIRED_PACKAGES = [
     'matplotlib >= 3',
-<<<<<<< HEAD
-    'tensor2tensor'
-=======
+    'tensor2tensor',
     'matplotlib-scalebar',
->>>>>>> 5e1b8970
 ]
 
 setup(
